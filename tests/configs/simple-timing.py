# Copyright (c) 2006 The Regents of The University of Michigan
# All rights reserved.
#
# Redistribution and use in source and binary forms, with or without
# modification, are permitted provided that the following conditions are
# met: redistributions of source code must retain the above copyright
# notice, this list of conditions and the following disclaimer;
# redistributions in binary form must reproduce the above copyright
# notice, this list of conditions and the following disclaimer in the
# documentation and/or other materials provided with the distribution;
# neither the name of the copyright holders nor the names of its
# contributors may be used to endorse or promote products derived from
# this software without specific prior written permission.
#
# THIS SOFTWARE IS PROVIDED BY THE COPYRIGHT HOLDERS AND CONTRIBUTORS
# "AS IS" AND ANY EXPRESS OR IMPLIED WARRANTIES, INCLUDING, BUT NOT
# LIMITED TO, THE IMPLIED WARRANTIES OF MERCHANTABILITY AND FITNESS FOR
# A PARTICULAR PURPOSE ARE DISCLAIMED. IN NO EVENT SHALL THE COPYRIGHT
# OWNER OR CONTRIBUTORS BE LIABLE FOR ANY DIRECT, INDIRECT, INCIDENTAL,
# SPECIAL, EXEMPLARY, OR CONSEQUENTIAL DAMAGES (INCLUDING, BUT NOT
# LIMITED TO, PROCUREMENT OF SUBSTITUTE GOODS OR SERVICES; LOSS OF USE,
# DATA, OR PROFITS; OR BUSINESS INTERRUPTION) HOWEVER CAUSED AND ON ANY
# THEORY OF LIABILITY, WHETHER IN CONTRACT, STRICT LIABILITY, OR TORT
# (INCLUDING NEGLIGENCE OR OTHERWISE) ARISING IN ANY WAY OUT OF THE USE
# OF THIS SOFTWARE, EVEN IF ADVISED OF THE POSSIBILITY OF SUCH DAMAGE.
#
# Authors: Steve Reinhardt

import m5
from m5.objects import *

class MyCache(BaseCache):
    assoc = 2
    block_size = 64
    latency = 1
    mshrs = 10
    tgts_per_mshr = 5

cpu = TimingSimpleCPU()
cpu.addTwoLevelCacheHierarchy(MyCache(size = '128kB'), MyCache(size = '256kB'),
                              MyCache(size = '2MB'))
cpu.mem = cpu.dcache
<<<<<<< HEAD

=======
>>>>>>> 825a7aad
system = System(cpu = cpu,
                physmem = PhysicalMemory(),
                membus = Bus())
system.physmem.port = system.membus.port
cpu.connectMemPorts(system.membus)

root = Root(system = system)<|MERGE_RESOLUTION|>--- conflicted
+++ resolved
@@ -40,10 +40,7 @@
 cpu.addTwoLevelCacheHierarchy(MyCache(size = '128kB'), MyCache(size = '256kB'),
                               MyCache(size = '2MB'))
 cpu.mem = cpu.dcache
-<<<<<<< HEAD
-
-=======
->>>>>>> 825a7aad
+cpu.mem = cpu.dcache
 system = System(cpu = cpu,
                 physmem = PhysicalMemory(),
                 membus = Bus())
