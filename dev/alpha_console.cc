--- conflicted
+++ resolved
@@ -242,9 +242,6 @@
         break;
 
       default:
-<<<<<<< HEAD
-        return new MachineCheckFault;
-=======
         int cpunum = (daddr - offsetof(AlphaAccess, cpuStack)) /
                      sizeof(alphaAccess->cpuStack[0]);
         warn("%d: Trying to launch CPU number %d!", curTick, cpunum);
@@ -253,7 +250,6 @@
             alphaAccess->cpuStack[cpunum] = val;
         else
             panic("Unknown 64bit access, %#x\n", daddr);
->>>>>>> 7a370373
     }
 
     return NoFault;
